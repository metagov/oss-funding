--- conflicted
+++ resolved
@@ -1,5 +1,7 @@
-from flask import Flask, jsonify, abort, redirect, send_file
+from flask import Flask, jsonify, abort, redirect, redirect, send_file
 import os
+from x_to_DAOIP5.allo_to_DAOIP5 import allo_blueprint
+
 from x_to_DAOIP5.allo_to_DAOIP5 import allo_blueprint
 
 
@@ -94,6 +96,14 @@
             <p><strong>Parameters:</strong> None</p>
             <p><strong>Response:</strong> A JSON object detailing grant pools</p>
         </div>
+        
+         <div class="endpoint">
+            <h2>Endpoint: /allo/grant_pools.json</h2>
+            <p><strong>Method:</strong> GET</p>
+            <p><strong>Description:</strong> Display Allo Grant Pools</p>
+            <p><strong>Parameters:</strong> None</p>
+            <p><strong>Response:</strong> A JSON object detailing grant pools</p>
+        </div>
     </body>
     </html>
     """
@@ -103,6 +113,7 @@
 def get_grant_pools(grant_system):
     """
     List all JSON files (grant pools) in a given grant system folder,
+    appending 'allo' to the list,
     appending 'allo' to the list.
     """
     folder_path = os.path.join(BASE_PATH, grant_system)
@@ -111,13 +122,10 @@
     json_files = [file for file in os.listdir(folder_path) if file.endswith('.json')]
     return json_files
 
-<<<<<<< HEAD
     json_files = [file for file in os.listdir(folder_path) if file.endswith('.json')]
     json_files.append("allo") # ALl explicit x_to_DAOIP5 endpoints will be appended here
     return json_files
 
-=======
->>>>>>> df7686f8
 
 
 def get_file_path(grant_system, filename):
@@ -141,11 +149,7 @@
     """
     try:
         grant_systems = get_grant_systems()
-<<<<<<< HEAD
-        grant_systems.append("allo")
-=======
         grant_systems.append("allo") # ALl explicit x_to_DAOIP5 endpoints will be appended here
->>>>>>> df7686f8
         return jsonify(grant_systems), 200
     except Exception as e:
         return jsonify({"error": str(e)}), 500
