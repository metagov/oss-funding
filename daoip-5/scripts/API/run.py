--- conflicted
+++ resolved
@@ -1,16 +1,9 @@
-<<<<<<< HEAD
-from flask import Flask, jsonify, abort, send_file
-import json
-import os
-import logging
-=======
 from flask import Flask, jsonify, abort, redirect, redirect, send_file
 import os
 from x_to_DAOIP5.allo_to_DAOIP5 import allo_blueprint
-
+import json
+import logging
 from x_to_DAOIP5.allo_to_DAOIP5 import allo_blueprint
-
->>>>>>> 77b58aaa
 
 app = Flask(__name__)
 
@@ -221,7 +214,7 @@
     except Exception as e:
         return jsonify({"error": str(e)}), 500
 
-<<<<<<< HEAD
+
 @app.route('/search/', defaults={'project_name': ''})
 @app.route('/search/<project_name>')
 def search_project(project_name):
@@ -309,11 +302,9 @@
             "error": f"Search failed for {error_description}: {str(e)}",
             "status": "error"
         }), 500
-=======
+
 # /allo endpoint
 app.register_blueprint(allo_blueprint, url_prefix='/allo')
->>>>>>> 77b58aaa
-
 
 if __name__ == '__main__':
     port = int(os.environ.get("PORT", 3000))
